--- conflicted
+++ resolved
@@ -1,11 +1,7 @@
 # 기본 학습 설정
 training:
   # 기본 학습 설정
-<<<<<<< HEAD
-  num_train_epochs: 10
-=======
   num_train_epochs: 1
->>>>>>> 0d1caf1f
   learning_rate: 2e-4
   warmup_ratio: 0.1
   weight_decay: 0.01
@@ -15,11 +11,7 @@
   # 배치 및 메모리 최적화
   per_device_train_batch_size: 4
   per_device_eval_batch_size: 4
-<<<<<<< HEAD
-  gradient_accumulation_steps: 4
-=======
   gradient_accumulation_steps: 8 
->>>>>>> 0d1caf1f
   gradient_checkpointing: true
   
   # 하드웨어 최적화
